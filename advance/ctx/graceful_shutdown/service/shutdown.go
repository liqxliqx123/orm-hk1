--- conflicted
+++ resolved
@@ -72,12 +72,6 @@
 				} else {
 					log.Printf("服务器%s异常退出", srv.name)
 				}
-<<<<<<< HEAD
-=======
-
-			} else {
-				log.Printf("服务器%s已启动", srv.name)
->>>>>>> 6ca4a535
 			}
 		}()
 	}
@@ -193,11 +187,6 @@
 	s.mux.reject = true
 }
 
-<<<<<<< HEAD
-func (s *Server) stop(ctx context.Context) error {
-	log.Printf("服务器%s关闭中", s.name)
-	return s.srv.Shutdown(ctx)
-=======
 //waitInflight 等待请求处理或超时
 func (s *Server) waitInflight() {
 	ch := make(chan struct{})
@@ -215,7 +204,7 @@
 
 func (s *Server) stop() error {
 	log.Printf("服务器%s关闭中", s.name)
-	return s.srv.Shutdown(context.Background())
+	return s.srv.Shutdown(context.TODO())
 }
 
 func (app *App) execCallBack(ctx context.Context) {
@@ -229,5 +218,4 @@
 		}(cb)
 	}
 	wg.Wait()
->>>>>>> 6ca4a535
 }